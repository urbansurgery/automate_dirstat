"""Run integration tests with a speckle server."""
import secrets
import string

import pytest
from gql import gql
from speckle_automate import (
    AutomationRunData,
    AutomationContext,
    AutomationStatus,
    run_function, AutomationContext,
)
from specklepy.api import operations
from specklepy.api.client import SpeckleClient
from specklepy.objects.base import Base
from specklepy.objects.geometry import Mesh
from specklepy.transports.server import ServerTransport

from main import FunctionInputs, automate_function


def crypto_random_string(length: int) -> str:
    """Generate a semi crypto random string of a given length."""
    alphabet = string.ascii_letters + string.digits
    return "".join(secrets.choice(alphabet) for _ in range(length))


def register_new_automation(
        project_id: str,
        model_id: str,
        speckle_client: SpeckleClient,
        automation_id: str,
        automation_name: str,
        automation_revision_id: str,
):
    """Register a new automation in the speckle server."""
    query = gql(
        """
        mutation CreateAutomation(
            $projectId: String! 
            $modelId: String! 
            $automationName: String!
            $automationId: String! 
            $automationRevisionId: String!
        ) {
                automationMutations {
                    create(
                        input: {
                            projectId: $projectId
                            modelId: $modelId
                            automationName: $automationName 
                            automationId: $automationId
                            automationRevisionId: $automationRevisionId
                        }
                    )
                }
            }
        """
    )
    params = {
        "projectId": project_id,
        "modelId": model_id,
        "automationName": automation_name,
        "automationId": automation_id,
        "automationRevisionId": automation_revision_id,
    }
    speckle_client.httpclient.execute(query, params)


@pytest.fixture()
def speckle_token(request) -> str:
    return request.config.SPECKLE_TOKEN


@pytest.fixture()
def speckle_server_url(request) -> str:
    """Provide a speckle server url for the test suite, default to localhost."""
    return request.config.SPECKLE_SERVER_URL


@pytest.fixture()
def test_client(speckle_server_url: str, speckle_token: str) -> SpeckleClient:
    """Initialize a SpeckleClient for testing."""
    test_client = SpeckleClient(
        speckle_server_url, speckle_server_url.startswith("https")
    )
    test_client.authenticate_with_token(speckle_token)
    return test_client


@pytest.fixture()
def test_object() -> Base:
    """Create a Base model for testing."""
    root_object = Base()
    root_object.foo = "bar"
    return root_object


@pytest.fixture()
def automation_run_data(
        test_object: Base, test_client: SpeckleClient, speckle_server_url: str
) -> AutomationRunData:
    """Set up an automation context for testing."""
    project_id = test_client.stream.create("Automate function e2e test")
    branch_name = "main"

    model = test_client.branch.get(project_id, branch_name, commits_limit=1)
    model_id: str = model.id

    root_obj_id = operations.send(
        test_object, [ServerTransport(project_id, test_client)]
    )
    version_id = test_client.commit.create(project_id, root_obj_id)

    automation_name = crypto_random_string(10)
    automation_id = crypto_random_string(10)
    automation_revision_id = crypto_random_string(10)

    register_new_automation(
        project_id,
        model_id,
        test_client,
        automation_id,
        automation_name,
        automation_revision_id,
    )

    automation_run_id = crypto_random_string(10)
    function_id = crypto_random_string(10)
    function_revision = crypto_random_string(10)
    return AutomationRunData(
        project_id=project_id,
        model_id=model_id,
        branch_name=branch_name,
        version_id=version_id,
        speckle_server_url=speckle_server_url,
        automation_id=automation_id,
        automation_revision_id=automation_revision_id,
        automation_run_id=automation_run_id,
        function_id=function_id,
        function_revision=function_revision,
        function_name="",
<<<<<<< HEAD
        function_release=function_revision
=======
        function_release= function_revision
>>>>>>> dda08469
    )


def test_function_run(automation_run_data: AutomationRunData, speckle_token: str, sample_bases):
    """Run an integration test for the automate function."""
<<<<<<< HEAD

    context = AutomationContext.initialize(automation_run_data, speckle_token)

    automate_sdk = run_function(
        context,
        automate_function,
        FunctionInputs(density_level=1000, max_percentage_high_density_objects=0.1),
=======
    context = AutomationContext.initialize(automation_run_data, speckle_token)
    automate_sdk = run_function(
        context,
        automate_function,
        FunctionInputs(forbidden_speckle_type="Base"),
>>>>>>> dda08469
    )

    assert automate_sdk.run_status == AutomationStatus.FAILED


@pytest.fixture
def sample_bases():
    base_with_display_value = Base()
    base_with_display_value.displayValue = [Mesh()]

    base_without_display_value = Base()

    return base_with_display_value, base_without_display_value<|MERGE_RESOLUTION|>--- conflicted
+++ resolved
@@ -140,31 +140,24 @@
         function_id=function_id,
         function_revision=function_revision,
         function_name="",
-<<<<<<< HEAD
         function_release=function_revision
-=======
+        function_name="",
         function_release= function_revision
->>>>>>> dda08469
     )
 
 
 def test_function_run(automation_run_data: AutomationRunData, speckle_token: str, sample_bases):
     """Run an integration test for the automate function."""
-<<<<<<< HEAD
+
 
     context = AutomationContext.initialize(automation_run_data, speckle_token)
 
     automate_sdk = run_function(
         context,
+        context,
         automate_function,
         FunctionInputs(density_level=1000, max_percentage_high_density_objects=0.1),
-=======
-    context = AutomationContext.initialize(automation_run_data, speckle_token)
-    automate_sdk = run_function(
-        context,
-        automate_function,
-        FunctionInputs(forbidden_speckle_type="Base"),
->>>>>>> dda08469
+
     )
 
     assert automate_sdk.run_status == AutomationStatus.FAILED
